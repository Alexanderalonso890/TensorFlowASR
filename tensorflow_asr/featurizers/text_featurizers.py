# Copyright 2020 Huy Le Nguyen (@usimarit)
#
# Licensed under the Apache License, Version 2.0 (the "License");
# you may not use this file except in compliance with the License.
# You may obtain a copy of the License at
#
#     http://www.apache.org/licenses/LICENSE-2.0
#
# Unless required by applicable law or agreed to in writing, software
# distributed under the License is distributed on an "AS IS" BASIS,
# WITHOUT WARRANTIES OR CONDITIONS OF ANY KIND, either express or implied.
# See the License for the specific language governing permissions and
# limitations under the License.

import os
import abc
import codecs
import unicodedata
from multiprocessing import cpu_count
import sentencepiece as sp
import numpy as np
import tensorflow as tf
import tensorflow_datasets as tds

from ..configs.config import DecoderConfig
from ..utils.utils import preprocess_paths

ENGLISH_CHARACTERS = [" ", "a", "b", "c", "d", "e", "f", "g", "h", "i", "j", "k", "l", "m",
                      "n", "o", "p", "q", "r", "s", "t", "u", "v", "w", "x", "y", "z", "'"]


class TextFeaturizer(metaclass=abc.ABCMeta):
    def __init__(self, decoder_config: dict):
        self.scorer = None
        self.decoder_config = DecoderConfig(decoder_config)
        self.blank = None
        self.tokens2indices = {}
        self.tokens = []
        self.num_classes = None

    def preprocess_text(self, text):
        text = unicodedata.normalize("NFC", text.lower())
        return text.strip("\n")  # remove trailing newline

    def add_scorer(self, scorer: any = None):
        """ Add scorer to this instance """
        self.scorer = scorer

    def normalize_indices(self, indices: tf.Tensor) -> tf.Tensor:
        """
        Remove -1 in indices by replacing them with blanks
        Args:
            indices (tf.Tensor): shape any

        Returns:
            tf.Tensor: normalized indices with shape same as indices
        """
        with tf.name_scope("normalize_indices"):
            minus_one = -1 * tf.ones_like(indices, dtype=tf.int32)
            blank_like = self.blank * tf.ones_like(indices, dtype=tf.int32)
            return tf.where(indices == minus_one, blank_like, indices)

    def prepand_blank(self, text: tf.Tensor) -> tf.Tensor:
        """ Prepand blank index for transducer models """
        return tf.concat([[self.blank], text], axis=0)

    @abc.abstractclassmethod
    def extract(self, text):
        raise NotImplementedError()

    @abc.abstractclassmethod
    def iextract(self, indices):
        raise NotImplementedError()

    @abc.abstractclassmethod
    def indices2upoints(self, indices):
        raise NotImplementedError()


class CharFeaturizer(TextFeaturizer):
    """
    Extract text feature based on char-level granularity.
    By looking up the vocabulary table, each line of transcript will be
    converted to a sequence of integer indexes.
    """

    def __init__(self, decoder_config: dict):
        """
        decoder_config = {
            "vocabulary": str,
            "blank_at_zero": bool,
            "beam_width": int,
            "lm_config": {
                ...
            }
        }
        """
        super(CharFeaturizer, self).__init__(decoder_config)
        self.__init_vocabulary()

    def __init_vocabulary(self):
        lines = []
        if self.decoder_config.vocabulary is not None:
            with codecs.open(self.decoder_config.vocabulary, "r", "utf-8") as fin:
                lines.extend(fin.readlines())
        else:
            lines = ENGLISH_CHARACTERS
        self.blank = 0 if self.decoder_config.blank_at_zero else None
        self.tokens2indices = {}
        self.tokens = []
        index = 1 if self.blank == 0 else 0
        for line in lines:
            line = self.preprocess_text(line)
            if line.startswith("#") or not line: continue
            self.tokens2indices[line[0]] = index
            self.tokens.append(line[0])
            index += 1
        if self.blank is None: self.blank = len(self.tokens)  # blank not at zero
        self.vocab_array = self.tokens.copy()
        self.tokens.insert(self.blank, "")  # add blank token to tokens
        self.num_classes = len(self.tokens)
        self.tokens = tf.convert_to_tensor(self.tokens, dtype=tf.string)
        self.upoints = tf.strings.unicode_decode(self.tokens, "UTF-8").to_tensor(shape=[None, 1])

    def extract(self, text: str) -> tf.Tensor:
        """
        Convert string to a list of integers
        Args:
            text: string (sequence of characters)

        Returns:
            sequence of ints in tf.Tensor
        """
        text = self.preprocess_text(text)
        text = list(text.strip())  # remove trailing space
        indices = [self.tokens2indices[token] for token in text]
        return tf.convert_to_tensor(indices, dtype=tf.int32)

    def iextract(self, indices: tf.Tensor) -> tf.Tensor:
        """
        Convert list of indices to string
        Args:
            indices: tf.Tensor with dim [B, None]

        Returns:
            transcripts: tf.Tensor of dtype tf.string with dim [B]
        """
        indices = self.normalize_indices(indices)
        tokens = tf.gather_nd(self.tokens, tf.expand_dims(indices, axis=-1))
        with tf.device("/CPU:0"):  # string data is not supported on GPU
            tokens = tf.strings.reduce_join(tokens, axis=-1)
        return tokens

    @tf.function(
        input_signature=[
            tf.TensorSpec([None], dtype=tf.int32)
        ]
    )
    def indices2upoints(self, indices: tf.Tensor) -> tf.Tensor:
        """
        Transform Predicted Indices to Unicode Code Points (for using tflite)
        Args:
            indices: tf.Tensor of Classes in shape [None]

        Returns:
            unicode code points transcript with dtype tf.int32 and shape [None]
        """
        with tf.name_scope("indices2upoints"):
            indices = self.normalize_indices(indices)
            upoints = tf.gather_nd(self.upoints, tf.expand_dims(indices, axis=-1))
            return tf.gather_nd(upoints, tf.where(tf.not_equal(upoints, 0)))


class SubwordFeaturizer(TextFeaturizer):
    """
    Extract text feature based on char-level granularity.
    By looking up the vocabulary table, each line of transcript will be
    converted to a sequence of integer indexes.
    """

    def __init__(self, decoder_config: dict, subwords=None):
        """
        decoder_config = {
            "target_vocab_size": int,
            "max_subword_length": 4,
            "max_corpus_chars": None,
            "reserved_tokens": None,
            "beam_width": int,
            "lm_config": {
                ...
            }
        }
        """
        super(SubwordFeaturizer, self).__init__(decoder_config)
        self.subwords = subwords
        self.blank = 0  # subword treats blank as 0
        self.num_classes = self.subwords.vocab_size
        # create upoints
        self.__init_upoints()

    def __init_upoints(self):
        text = [""]
        for idx in np.arange(1, self.num_classes, dtype=np.int32):
            text.append(self.subwords.decode([idx]))
        self.upoints = tf.strings.unicode_decode(text, "UTF-8")
        self.upoints = self.upoints.to_tensor()  # [num_classes, max_subword_length]

    @classmethod
    def build_from_corpus(cls, decoder_config: dict, corpus_files: list):
        def corpus_generator():
            for file in corpus_files:
                with open(file, "r", encoding="utf-8") as f:
                    lines = f.read().splitlines()
                    lines = lines[1:]
                for line in lines:
                    line = line.split("\t")
                    yield line[-1]
        subwords = tds.features.text.SubwordTextEncoder.build_from_corpus(
            corpus_generator(),
            decoder_config.get("target_vocab_size", 1024),
            decoder_config.get("max_subword_length", 4),
            decoder_config.get("max_corpus_chars", None),
            decoder_config.get("reserved_tokens", None)
        )
        return cls(decoder_config, subwords)

    @classmethod
    def load_from_file(cls, decoder_config: dict, filename: str = None):
        if filename is not None:
            filename_prefix = os.path.splitext(preprocess_paths(filename))[0]
        else:
            filename_prefix = decoder_config.get("vocabulary", None)
        subwords = tds.features.text.SubwordTextEncoder.load_from_file(filename_prefix)
        return cls(decoder_config, subwords)

    def save_to_file(self, filename: str = None):
        if filename is not None:
            filename_prefix = os.path.splitext(preprocess_paths(filename))[0]
        else:
            filename_prefix = self.decoder_config.vocabulary
        return self.subwords.save_to_file(filename_prefix)

    def extract(self, text: str) -> tf.Tensor:
        """
        Convert string to a list of integers
        Args:
            text: string (sequence of characters)

        Returns:
            sequence of ints in tf.Tensor
        """
        text = self.preprocess_text(text)
        text = text.strip()  # remove trailing space
        indices = self.subwords.encode(text)
        return tf.convert_to_tensor(indices, dtype=tf.int32)

    def iextract(self, indices: tf.Tensor) -> tf.Tensor:
        """
        Convert list of indices to string
        Args:
            indices: tf.Tensor with dim [B, None]

        Returns:
            transcripts: tf.Tensor of dtype tf.string with dim [B]
        """
        with tf.device("/CPU:0"):  # string data is not supported on GPU
            total = tf.shape(indices)[0]
            batch = tf.constant(0, dtype=tf.int32)
            transcripts = tf.TensorArray(
                dtype=tf.string, size=total, dynamic_size=False, infer_shape=False,
                clear_after_read=False, element_shape=tf.TensorShape([])
            )

            def cond(batch, total, transcripts): return tf.less(batch, total)

            def body(batch, total, transcripts):
                upoints = self.indices2upoints(indices[batch])
                _transcript = tf.strings.unicode_encode(upoints, "UTF-8")
                transcripts = transcripts.write(batch, _transcript)
                return batch + 1, total, transcripts

            _, _, transcripts = tf.while_loop(cond, body, loop_vars=[batch, total, transcripts])

            return transcripts.stack()

    @tf.function(
        input_signature=[
            tf.TensorSpec([None], dtype=tf.int32)
        ]
    )
    def indices2upoints(self, indices: tf.Tensor) -> tf.Tensor:
        """
        Transform Predicted Indices to Unicode Code Points (for using tflite)
        Args:
            indices: tf.Tensor of Classes in shape [None]

        Returns:
            unicode code points transcript with dtype tf.int32 and shape [None]
        """
        with tf.name_scope("indices2upoints"):
            indices = self.normalize_indices(indices)
            upoints = tf.gather_nd(self.upoints, tf.expand_dims(indices, axis=-1))
            return tf.gather_nd(upoints, tf.where(tf.not_equal(upoints, 0)))


class SentencePieceFeaturizer(TextFeaturizer):
    """
    Extract text feature based on sentence piece package.
    """
    UNK_TOKEN, UNK_TOKEN_ID = "<unk>", 0
    BOS_TOKEN, BOS_TOKEN_ID = "<s>", 1
    EOS_TOKEN, EOS_TOKEN_ID = "</s>", 2
    PAD_TOKEN, PAD_TOKEN_ID = "<pad>", -1  # unused, by default

    def __init__(self, decoder_config: dict, model=None):
        super().__init__(decoder_config)
        self.model = model
        self.blank = 3  # treats blank as 3 (unknown)
        self.upoints = None
        # vocab size
        self.num_classes = self.model.get_piece_size()
        # create upoints
        self.__init_upoints()

    def __init_upoints(self):
        text = [""]
        for idx in range(1, self.num_classes):
            text.append(self.model.decode_ids([idx]))
        self.upoints = tf.strings.unicode_decode(text, "UTF-8")
        self.upoints = self.upoints.to_tensor()  # [num_classes, max_subword_length]

    @classmethod
    def build_from_corpus(cls, decoder_config: dict):
        """
        --model_prefix: output model name prefix. <model_name>.model and <model_name>.vocab are generated.  
        --vocab_size: vocabulary size, e.g., 8000, 16000, or 32000
        --model_type: model type. Choose from unigram (default), bpe, char, or word. 
        The input sentence must be pretokenized when using word type."""
        decoder_cfg = DecoderConfig(decoder_config)
        # Train SentencePiece Model
        def corpus_iterator():
            for file in decoder_cfg.corpus_files:
                with open(file, "r", encoding="utf-8") as f:
                    lines = f.read().splitlines()
                    lines = lines[1:]
                for line in lines:
                    line = line.split("\t")
                    yield line[-1]

        sp.SentencePieceTrainer.Train(
            sentence_iterator=corpus_iterator(),
            model_prefix=decoder_cfg.output_path_prefix,
            model_type=decoder_cfg.model_type,         
            vocab_size=decoder_cfg.target_vocab_size,
            num_threads=cpu_count(),
            unk_id=cls.UNK_TOKEN_ID,
            bos_id=cls.BOS_TOKEN_ID,
            eos_id=cls.EOS_TOKEN_ID,
            pad_id=cls.PAD_TOKEN_ID,
            unk_surface='__UNKNOWN__'  # change default unk surface U+2047("⁇") by "__UNKNOWN__"
            )
        # Export fairseq dictionary
        processor = sp.SentencePieceProcessor()
        processor.Load(decoder_cfg.output_path_prefix + ".model")
        vocab = {i: processor.IdToPiece(i) for i in range(processor.GetPieceSize())}
        assert (
            vocab.get(cls.UNK_TOKEN_ID) == cls.UNK_TOKEN
            and vocab.get(cls.BOS_TOKEN_ID) == cls.BOS_TOKEN
            and vocab.get(cls.EOS_TOKEN_ID) == cls.EOS_TOKEN
        )
        vocab = {
            i: s
            for i, s in vocab.items()
            if s not in {cls.UNK_TOKEN, cls.BOS_TOKEN, cls.EOS_TOKEN, cls.PAD_TOKEN}
        }
        with open(decoder_cfg.output_path_prefix + ".txt", "w") as f_out:
            for _, s in sorted(vocab.items(), key=lambda x: x[0]):
                f_out.write(f"{s} 1\n")

        return cls(decoder_config, processor)

    @classmethod
    def load_from_file(cls, decoder_config: dict, filename: str = None):
        if filename is not None:
            filename_prefix = os.path.splitext(preprocess_paths(filename))[0]
        else:
            filename_prefix = decoder_config.get("output_path_prefix", None)
        processor = sp.SentencePieceProcessor()
        processor.load(filename_prefix + ".model")
        return cls(decoder_config, processor)

    def extract(self, text: str) -> tf.Tensor:
        """
        Convert string to a list of integers
        # encode: text => id
        sp.encode_as_pieces('This is a test') --> ['▁This', '▁is', '▁a', '▁t', 'est']
        sp.encode_as_ids('This is a test') --> [209, 31, 9, 375, 586]
        Args:
            text: string (sequence of characters)

        Returns:
            sequence of ints in tf.Tensor
        """        
        text = self.preprocess_text(text)
        text = text.strip()  # remove trailing space
        indices = self.model.encode_as_ids(text)
        return tf.convert_to_tensor(indices, dtype=tf.int32)

    def iextract(self, indices: tf.Tensor) -> tf.Tensor:
        """
        Convert list of indices to string
        # decode: id => text
        sp.decode_pieces(['▁This', '▁is', '▁a', '▁t', 'est']) --> This is a test
        sp.decode_ids([209, 31, 9, 375, 586]) --> This is a test

        Args:
            indices: tf.Tensor with dim [B, None]

        Returns:
            transcripts: tf.Tensor of dtype tf.string with dim [B]
        """
        indices = self.normalize_indices(indices)
        with tf.device("/CPU:0"):  # string data is not supported on GPU
            def decode(x):
                if x[0] == self.blank: x = x[1:]
                return self.model.decode_ids(x)

            text = tf.map_fn(
                lambda x: tf.numpy_function(decode, inp=[x], Tout=tf.string),
                indices,
                fn_output_signature=tf.TensorSpec([], dtype=tf.string)
            )
        return text

    @tf.function(
        input_signature=[
            tf.TensorSpec([None], dtype=tf.int32)
        ]
    )
    def indices2upoints(self, indices: tf.Tensor) -> tf.Tensor:
        """
        Transform Predicted Indices to Unicode Code Points (for using tflite)
        Args:
            indices: tf.Tensor of Classes in shape [None]

        Returns:
            unicode code points transcript with dtype tf.int32 and shape [None]
        """
        with tf.name_scope("indices2upoints"):
            indices = self.normalize_indices(indices)
            upoints = tf.gather_nd(self.upoints, tf.expand_dims(indices, axis=-1))
<<<<<<< HEAD
            return tf.gather_nd(upoints, tf.where(tf.not_equal(upoints, 0)))
=======
            # upoints now has shape [None, max_subword_length]
            shape = tf.shape(upoints)
            return tf.reshape(upoints, [shape[0] * shape[1]])  # flatten


class SentencePieceFeaturizer(TextFeaturizer):
    """
    Extract text feature based on sentence piece package.
    """
    UNK_TOKEN, UNK_TOKEN_ID = "<unk>", 0
    BOS_TOKEN, BOS_TOKEN_ID = "<s>", 1
    EOS_TOKEN, EOS_TOKEN_ID = "</s>", 2
    PAD_TOKEN, PAD_TOKEN_ID = "<pad>", -1  # unused, by default

    def __init__(self, decoder_config: dict, model=None):
        super().__init__(decoder_config)
        self.model = model
        self.blank = 3  # treats blank as 3 (unknown)
        self.upoints = None
        # vocab size
        self.num_classes = self.model.get_piece_size()
        # create upoints
        self.__init_upoints()

    def __init_upoints(self):
        text = [""]
        for idx in range(1, self.num_classes):
            text.append(self.model.decode_ids([idx]))
        self.upoints = tf.strings.unicode_decode(text, "UTF-8")
        self.upoints = self.upoints.to_tensor()  # [num_classes, max_subword_length]

    @classmethod
    def build_from_corpus(cls, decoder_config: dict):
        """
        --model_prefix: output model name prefix. <model_name>.model and <model_name>.vocab are generated.  
        --vocab_size: vocabulary size, e.g., 8000, 16000, or 32000
        --model_type: model type. Choose from unigram (default), bpe, char, or word. 
        The input sentence must be pretokenized when using word type."""
        decoder_cfg = DecoderConfig(decoder_config)
        # Train SentencePiece Model
        def corpus_iterator():
            for file in decoder_cfg.corpus_files:
                with open(file, "r", encoding="utf-8") as f:
                    lines = f.read().splitlines()
                    lines = lines[1:]
                for line in lines:
                    line = line.split("\t")
                    yield line[-1]

        sp.SentencePieceTrainer.Train(
            sentence_iterator=corpus_iterator(),
            model_prefix=decoder_cfg.output_path_prefix,
            model_type=decoder_cfg.model_type,         
            vocab_size=decoder_cfg.target_vocab_size,
            num_threads=cpu_count(),
            unk_id=cls.UNK_TOKEN_ID,
            bos_id=cls.BOS_TOKEN_ID,
            eos_id=cls.EOS_TOKEN_ID,
            pad_id=cls.PAD_TOKEN_ID,
            unk_surface='__UNKNOWN__'  # change default unk surface U+2047("⁇") by "__UNKNOWN__"
            )
        # Export fairseq dictionary
        processor = sp.SentencePieceProcessor()
        processor.Load(decoder_cfg.output_path_prefix + ".model")
        vocab = {i: processor.IdToPiece(i) for i in range(processor.GetPieceSize())}
        assert (
            vocab.get(cls.UNK_TOKEN_ID) == cls.UNK_TOKEN
            and vocab.get(cls.BOS_TOKEN_ID) == cls.BOS_TOKEN
            and vocab.get(cls.EOS_TOKEN_ID) == cls.EOS_TOKEN
        )
        vocab = {
            i: s
            for i, s in vocab.items()
            if s not in {cls.UNK_TOKEN, cls.BOS_TOKEN, cls.EOS_TOKEN, cls.PAD_TOKEN}
        }
        with open(decoder_cfg.output_path_prefix + ".txt", "w") as f_out:
            for _, s in sorted(vocab.items(), key=lambda x: x[0]):
                f_out.write(f"{s} 1\n")

        return cls(decoder_config, processor)

    @classmethod
    def load_from_file(cls, decoder_config: dict, filename: str = None):
        if filename is not None:
            filename_prefix = os.path.splitext(preprocess_paths(filename))[0]
        else:
            filename_prefix = decoder_config.get("output_path_prefix", None)
        processor = sp.SentencePieceProcessor()
        processor.load(filename_prefix + ".model")
        return cls(decoder_config, processor)

    def extract(self, text: str) -> tf.Tensor:
        """
        Convert string to a list of integers
        # encode: text => id
        sp.encode_as_pieces('This is a test') --> ['▁This', '▁is', '▁a', '▁t', 'est']
        sp.encode_as_ids('This is a test') --> [209, 31, 9, 375, 586]
        Args:
            text: string (sequence of characters)

        Returns:
            sequence of ints in tf.Tensor
        """        
        text = self.preprocess_text(text)
        text = text.strip()  # remove trailing space
        indices = self.model.encode_as_ids(text)
        return tf.convert_to_tensor(indices, dtype=tf.int32)

    def iextract(self, indices: tf.Tensor) -> tf.Tensor:
        """
        Convert list of indices to string
        # decode: id => text
        sp.decode_pieces(['▁This', '▁is', '▁a', '▁t', 'est']) --> This is a test
        sp.decode_ids([209, 31, 9, 375, 586]) --> This is a test

        Args:
            indices: tf.Tensor with dim [B, None]

        Returns:
            transcripts: tf.Tensor of dtype tf.string with dim [B]
        """
        indices = self.normalize_indices(indices)
        with tf.device("/CPU:0"):  # string data is not supported on GPU
            def decode(x):
                if x[0] == self.blank: x = x[1:]
                return self.model.decode_ids(x)

            text = tf.map_fn(
                lambda x: tf.numpy_function(decode, inp=[x], Tout=tf.string),
                indices,
                fn_output_signature=tf.TensorSpec([], dtype=tf.string)
            )
        return text

    @tf.function(
        input_signature=[
            tf.TensorSpec([None], dtype=tf.int32)
        ]
    )
    def indices2upoints(self, indices: tf.Tensor) -> tf.Tensor:
        """
        Transform Predicted Indices to Unicode Code Points (for using tflite)
        Args:
            indices: tf.Tensor of Classes in shape [None]

        Returns:
            unicode code points transcript with dtype tf.int32 and shape [None]
        """
        with tf.name_scope("indices2upoints"):
            indices = self.normalize_indices(indices)
            upoints = tf.gather_nd(self.upoints, tf.expand_dims(indices, axis=-1))
            # upoints now has shape [None, max_subword_length]
            shape = tf.shape(upoints)
            return tf.reshape(upoints, [shape[0] * shape[1]])  # flatten
>>>>>>> f17e6cad
<|MERGE_RESOLUTION|>--- conflicted
+++ resolved
@@ -449,12 +449,7 @@
         with tf.name_scope("indices2upoints"):
             indices = self.normalize_indices(indices)
             upoints = tf.gather_nd(self.upoints, tf.expand_dims(indices, axis=-1))
-<<<<<<< HEAD
             return tf.gather_nd(upoints, tf.where(tf.not_equal(upoints, 0)))
-=======
-            # upoints now has shape [None, max_subword_length]
-            shape = tf.shape(upoints)
-            return tf.reshape(upoints, [shape[0] * shape[1]])  # flatten
 
 
 class SentencePieceFeaturizer(TextFeaturizer):
@@ -603,7 +598,4 @@
         with tf.name_scope("indices2upoints"):
             indices = self.normalize_indices(indices)
             upoints = tf.gather_nd(self.upoints, tf.expand_dims(indices, axis=-1))
-            # upoints now has shape [None, max_subword_length]
-            shape = tf.shape(upoints)
-            return tf.reshape(upoints, [shape[0] * shape[1]])  # flatten
->>>>>>> f17e6cad
+            return tf.gather_nd(upoints, tf.where(tf.not_equal(upoints, 0)))